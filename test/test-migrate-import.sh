--- conflicted
+++ resolved
@@ -617,7 +617,23 @@
 )
 end_test
 
-<<<<<<< HEAD
+begin_test "migrate import (--object-map)"
+(
+  set -e
+
+  setup_multiple_local_branches
+
+  output_dir=$(mktemp -d)
+
+  git log --all --pretty='format:%H' > "${output_dir}/old_sha.txt"
+  git lfs migrate import --everything --object-map "${output_dir}/object-map.txt"
+  git log --all --pretty='format:%H' > "${output_dir}/new_sha.txt"
+  paste -d',' "${output_dir}/old_sha.txt" "${output_dir}/new_sha.txt" > "${output_dir}/expected-map.txt"
+
+  diff -u <(sort "${output_dir}/expected-map.txt") <(sort "${output_dir}/object-map.txt")
+)
+end_test
+
 begin_test "migrate import (--include with space)"
 (
   set -e
@@ -636,21 +652,4 @@
     sed -e 's/^/  /g' < .gitattributes >&2
     exit 1
   fi
-=======
-begin_test "migrate import (--object-map)"
-(
-  set -e
-
-  setup_multiple_local_branches
-
-  output_dir=$(mktemp -d)
-
-  git log --all --pretty='format:%H' > "${output_dir}/old_sha.txt"
-  git lfs migrate import --everything --object-map "${output_dir}/object-map.txt"
-  git log --all --pretty='format:%H' > "${output_dir}/new_sha.txt"
-  paste -d',' "${output_dir}/old_sha.txt" "${output_dir}/new_sha.txt" > "${output_dir}/expected-map.txt"
-
-  diff -u <(sort "${output_dir}/expected-map.txt") <(sort "${output_dir}/object-map.txt")
->>>>>>> f13a9f87
-)
 end_test