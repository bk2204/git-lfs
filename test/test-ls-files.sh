#!/usr/bin/env bash

. "test/testlib.sh"

begin_test "ls-files"
(
  set -e

  mkdir repo
  cd repo
  git init
  git lfs track "*.dat" | grep "Tracking \"\*.dat\""
  echo "some data" > some.dat
  echo "some text" > some.txt
  echo "missing" > missing.dat
  git add missing.dat
  git commit -m "add missing file"
  [ "6bbd052ab0 * missing.dat" = "$(git lfs ls-files)" ]

  git rm missing.dat
  git add some.dat some.txt
  git commit -m "added some files, removed missing one"

  git lfs ls-files | tee ls.log
  grep some.dat ls.log
  [ `wc -l < ls.log` = 1 ]

  diff -u <(git lfs ls-files --debug) <(cat <<-EOF
filepath: some.dat
    size: 10
checkout: true
download: true
     oid: sha256 5aa03f96c77536579166fba147929626cc3a97960e994057a9d80271a736d10f
 version: https://git-lfs.github.com/spec/v1

EOF)
)
end_test

begin_test "ls-files: --size"
(
  set -e

  reponame="ls-files-size"
  git init "$reponame"
  cd "$reponame"

  git lfs track "*.dat"
  git add .gitattributes
  git commit -m "initial commit"

  contents="contents"
  size="$(printf "$contents" | wc -c | awk '{ print $1 }')"
  printf "$contents" > a.dat

  git add a.dat
  git commit -m "add a.dat"

  git lfs ls-files --size 2>&1 | tee ls.log
  [ "d1b2a59fbe * a.dat (8 B)" = "$(cat ls.log)" ]
)
end_test

begin_test "ls-files: outside git repository"
(
  set +e
  git lfs ls-files 2>&1 > ls-files.log
  res=$?

  set -e
  if [ "$res" = "0" ]; then
    echo "Passes because $GIT_LFS_TEST_DIR is unset."
    exit 0
  fi
  [ "$res" = "128" ]
  grep "Not in a git repository" ls-files.log
)
end_test

<<<<<<< HEAD
begin_test "ls-files: before first commit"
=======
begin_test "ls-files: --include"
(
  set -e

  git init ls-files-include
  cd ls-files-include

  git lfs track "*.dat" "*.bin"
  echo "a" > a.dat
  echo "b" > b.dat
  echo "c" > c.bin

  git add *.gitattributes a.dat b.dat c.bin
  git commit -m "initial commit"

  git lfs ls-files --include="*.dat" 2>&1 | tee ls-files.log

  [ "0" -eq "$(grep -c "\.bin" ls-files.log)" ]
  [ "2" -eq "$(grep -c "\.dat" ls-files.log)" ]
)
end_test

begin_test "ls-files: --exclude"
(
  set -e

  git init ls-files-exclude
  cd ls-files-exclude

  mkdir dir

  git lfs track "*.dat"
  echo "a" > a.dat
  echo "b" > b.dat
  echo "c" > dir/c.dat

  git add *.gitattributes a.dat b.dat dir/c.dat
  git commit -m "initial commit"

  git lfs ls-files --exclude="dir/" 2>&1 | tee ls-files.log

  [ "0" -eq "$(grep -c "dir" ls-files.log)" ]
  [ "2" -eq "$(grep -c "\.dat" ls-files.log)" ]
)
end_test

begin_test "ls-files: with zero files"
>>>>>>> 0a669c77
(
  set -e

  reponame="ls-files-before-first-commit"
  git init "$reponame"
  cd "$reponame"

  if [ 0 -ne $(git lfs ls-files | wc -l) ]; then
    echo >&2 "fatal: expected \`git lfs ls-files\` to produce no output"
    exit 1
  fi
)
end_test

begin_test "ls-files: show duplicate files"
(
  set -e

  mkdir dupRepoShort
  cd dupRepoShort
  git init

  git lfs track "*.tgz" | grep "Tracking \"\*.tgz\""
  echo "test content" > one.tgz
  echo "test content" > two.tgz
  git add one.tgz
  git add two.tgz
  git commit -m "add duplicate files"

  expected="$(echo "a1fff0ffef * one.tgz
a1fff0ffef * two.tgz")"

  [ "$expected" = "$(git lfs ls-files)" ]
)
end_test

begin_test "ls-files: show duplicate files with long OID"
(
  set -e

  mkdir dupRepoLong
  cd dupRepoLong
  git init

  git lfs track "*.tgz" | grep "Tracking \"\*.tgz\""
  echo "test content" > one.tgz
  echo "test content" > two.tgz
  git add one.tgz
  git add two.tgz
  git commit -m "add duplicate files with long OID"

  expected="$(echo "a1fff0ffefb9eace7230c24e50731f0a91c62f9cefdfe77121c2f607125dffae * one.tgz
a1fff0ffefb9eace7230c24e50731f0a91c62f9cefdfe77121c2f607125dffae * two.tgz")"

  [ "$expected" = "$(git lfs ls-files --long)" ]
)
end_test<|MERGE_RESOLUTION|>--- conflicted
+++ resolved
@@ -77,9 +77,6 @@
 )
 end_test
 
-<<<<<<< HEAD
-begin_test "ls-files: before first commit"
-=======
 begin_test "ls-files: --include"
 (
   set -e
@@ -126,8 +123,7 @@
 )
 end_test
 
-begin_test "ls-files: with zero files"
->>>>>>> 0a669c77
+begin_test "ls-files: before first commit"
 (
   set -e
 
