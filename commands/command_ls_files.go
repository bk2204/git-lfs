--- conflicted
+++ resolved
@@ -78,15 +78,12 @@
 	})
 	defer gitscanner.Close()
 
-<<<<<<< HEAD
-	if err := gitscanner.ScanIndex(ref, nil); err != nil {
-		Exit("Could not scan for Git LFS tree: %s", err)
-	}
-=======
 	includeArg, excludeArg := getIncludeExcludeArgs(cmd)
 	gitscanner.Filter = buildFilepathFilter(cfg, includeArg, excludeArg)
 
->>>>>>> 2f9f4097
+  if err := gitscanner.ScanIndex(ref, nil); err != nil {
+		Exit("Could not scan for Git LFS tree: %s", err)
+	}
 	if err := gitscanner.ScanTree(ref); err != nil {
 		Exit("Could not scan for Git LFS tree: %s", err)
 	}
