package commands

<<<<<<< HEAD
import "github.com/spf13/cobra"
=======
import (
	"encoding/json"
	"os"

	"github.com/git-lfs/git-lfs/locking"
	"github.com/spf13/cobra"
)
>>>>>>> 0627c4fd

var (
	unlockCmdFlags unlockFlags
)

// unlockFlags holds the flags given to the `git lfs unlock` command
type unlockFlags struct {
	// Id is the Id of the lock that is being unlocked.
	Id string
	// Force specifies whether or not the `lfs unlock` command was invoked
	// with "--force", signifying the user's intent to break another
	// individual's lock(s).
	Force bool
}

func unlockCommand(cmd *cobra.Command, args []string) {
<<<<<<< HEAD
	lockClient := newLockClient(lockRemote)
=======
	if len(lockRemote) > 0 {
		cfg.CurrentRemote = lockRemote
	}

	lockClient, err := locking.NewClient(cfg)
	if err != nil {
		Exit("Unable to create lock system: %v", err.Error())
	}
>>>>>>> 0627c4fd
	defer lockClient.Close()

	if len(args) != 0 {
		path, err := lockPath(args[0])
		if err != nil {
			Exit("Unable to determine path: %v", err.Error())
		}

		err = lockClient.UnlockFile(path, unlockCmdFlags.Force)
		if err != nil {
			Exit("Unable to unlock: %v", err.Error())
		}
	} else if unlockCmdFlags.Id != "" {
		err := lockClient.UnlockFileById(unlockCmdFlags.Id, unlockCmdFlags.Force)
		if err != nil {
			Exit("Unable to unlock %v: %v", unlockCmdFlags.Id, err.Error())
		}
	} else {
		Error("Usage: git lfs unlock (--id my-lock-id | <path>)")
	}

	if locksCmdFlags.JSON {
		if err := json.NewEncoder(os.Stdout).Encode(struct {
			Unlocked bool `json:"unlocked"`
		}{true}); err != nil {
			Error(err.Error())
		}
		return
	}
	Print("'%s' was unlocked", args[0])
}

func init() {
	if !isCommandEnabled(cfg, "locks") {
		return
	}

	RegisterCommand("unlock", unlockCommand, func(cmd *cobra.Command) {
		cmd.Flags().StringVarP(&lockRemote, "remote", "r", cfg.CurrentRemote, lockRemoteHelp)
		cmd.Flags().StringVarP(&unlockCmdFlags.Id, "id", "i", "", "unlock a lock by its ID")
		cmd.Flags().BoolVarP(&unlockCmdFlags.Force, "force", "f", false, "forcibly break another user's lock(s)")
		cmd.Flags().BoolVarP(&locksCmdFlags.JSON, "json", "", false, "print output in json")
	})
}<|MERGE_RESOLUTION|>--- conflicted
+++ resolved
@@ -1,16 +1,11 @@
 package commands
 
-<<<<<<< HEAD
-import "github.com/spf13/cobra"
-=======
 import (
 	"encoding/json"
 	"os"
 
-	"github.com/git-lfs/git-lfs/locking"
 	"github.com/spf13/cobra"
 )
->>>>>>> 0627c4fd
 
 var (
 	unlockCmdFlags unlockFlags
@@ -27,18 +22,7 @@
 }
 
 func unlockCommand(cmd *cobra.Command, args []string) {
-<<<<<<< HEAD
 	lockClient := newLockClient(lockRemote)
-=======
-	if len(lockRemote) > 0 {
-		cfg.CurrentRemote = lockRemote
-	}
-
-	lockClient, err := locking.NewClient(cfg)
-	if err != nil {
-		Exit("Unable to create lock system: %v", err.Error())
-	}
->>>>>>> 0627c4fd
 	defer lockClient.Close()
 
 	if len(args) != 0 {
